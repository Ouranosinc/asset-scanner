# encoding: utf-8
"""
Post processors operate on the output from a main processor.
They are used using the same interface as a main processor ``process``
but they accept the result of the previous step as part of the ``process`` signature.
"""
__author__ = "Richard Smith"
__date__ = "28 May 2021"
__copyright__ = "Copyright 2018 United Kingdom Research and Innovation"
__license__ = "BSD - see LICENSE file in top-level package directory"
__contact__ = "richard.d.smith@stfc.ac.uk"


import logging

# Python imports
from abc import abstractmethod
from typing import Optional

# Package imports
from asset_scanner.core.processor import BaseProcessor

from .utils import DATE_TEMPLATE, isoformat_date

LOGGER = logging.getLogger(__name__)


class BasePostProcessor(BaseProcessor):
    @abstractmethod
    def run(
        self,
<<<<<<< HEAD
        uri: str,
=======
        filepath: str,
        source_media: str = "POSIX",
>>>>>>> 4f845ba5
        source_dict: Optional[dict] = None,
        **kwargs,
    ) -> dict:
        pass


class FacetMapProcessor(BasePostProcessor):
    """

    Processor Name: ``facet_map``

    Description:
        In some cases, you may wish to map the header attributes to different
        facets. This method takes a map and converts the facet labels into those
        specified.

    Configuration Options:
        - ``term_map``: Dictionary of terms to map

    Example Configuration:

    .. code-block:: yaml

        post_processors:
            - method: facet_map
              inputs:
                term_map:
                    time_coverage_start: start_time

    """

    def run(
        self,
<<<<<<< HEAD
        uri: str,
=======
        filepath: str,
        source_media: str = "POSIX",
>>>>>>> 4f845ba5
        source_dict: Optional[dict] = None,
        **kwargs,
    ) -> dict:
        output = {}
        if source_dict:

            for k, v in source_dict.items():

                new_key = self.term_map.get(k)
                if new_key:
                    output[new_key] = v
                else:
                    output[k] = v

        return output


class ISODateProcessor(BasePostProcessor):
    """

    Processor Name: ``isodate_processor``

    Description:
        Takes the source dict and the key to access the date and
        converts the date to ISO 8601 Format.

        e.g.

        ``YYYY-MM-DDTHH:MM:SS.ffffff``, if microsecond is not 0
        ``YYYY-MM-DDTHH:MM:SS``, if microsecond is 0

        If the date format cannot be parsed, it is removed from the source dict with
        an error logged.

    Configuration Options:
        - ``date_keys``: `REQUIRED` List keys to the date value. Using a list allows processing of multiple dates.
        - ``format``: Optional format string. Default behaviour uses `dateutil.parser.parse <https://dateutil.readthedocs.io/en/stable/parser.html#dateutil.parser.parse>`_.
          If a format string is suppled, this will change to use `datetime.datetime.strptime <https://docs.python.org/3/library/datetime.html#datetime.datetime.strptime>`_.

    Example Configuration:

        .. code-block:: yaml

            post_processors:
                - method: isodate_processor
                  inputs:
                    date_keys:
                      - key: date
                    format: '%Y%m'

    """

    def run(
        self,
<<<<<<< HEAD
        uri: str,
=======
        filepath: str,
        source_media: str = "POSIX",
>>>>>>> 4f845ba5
        source_dict: Optional[dict] = None,
        **kwargs,
    ) -> dict:
        """
        :param uri: file currently being processed
        :param source_media: media source of the file being processed
        :param source_dict: dict containing the date value

        :return: the source dict with the date converted to ISO8601 format.
        """
        if source_dict:

            for key in self.date_keys:
                if source_dict.get(key):
                    date = source_dict[key]

                    date_format = getattr(self, "format", None)

                    date, format_errors = isoformat_date(date, date_format)

                    if format_errors:
                        LOGGER.warning(
                            f"Could not use format string {date_format} with date from: {uri}"
                        )

                    if not date:
                        LOGGER.error(f"Could not extract date from {uri}")
                        source_dict.pop(key)
                    else:
                        source_dict[key] = date

                else:
                    # Clean up empty strings and non-matches
                    source_dict.pop(key, None)

        return source_dict


class BBOXProcessor(BasePostProcessor):
    """

    Processor Name: ``stac_bbox``

    Description:
        Accepts a dictionary of coordinate values and converts to `RFC 7946, section 5 <https://tools.ietf.org/html/rfc7946#section-5>`_
        formatted bbox.

    Configuration Options:
        - ``coordinate_keys``: ``REQUIRED`` list of keys to convert to bbox array. Ordering is respected.

    Example Configuration:

    .. code-block:: yaml

        post_processors:
            - method: stac_bbox
              inputs:
                coordinate_keys:
                   - west
                   - south
                   - east
                   - north

    """

    def run(
        self,
        uri: str,
        source_dict: dict = {},
        **kwargs,
    ):

        if source_dict:

            try:
                coordinates = [
                    [float(source_dict[self.coordinate_keys[0]]), float(source_dict[self.coordinate_keys[1]])],
                    [float(source_dict[self.coordinate_keys[2]]), float(source_dict[self.coordinate_keys[3]])]
                ]

                if "spatial" not in source_dict:
                    source_dict["spatial"] = {"bbox": {}}

                source_dict["spatial"]["bbox"] = {"type": "envelope", "coordinates": coordinates}

            except KeyError:
                LOGGER.warning("Unable to convert bbox.", exc_info=True)

        return source_dict


class GeometryPointProcessor(BasePostProcessor):
    """

    Processor Name: ``stac_point_geometry``

    Description:
        Accepts a dictionary of coordinate values and converts to `RFC 7946, <https://tools.ietf.org/html/rfc7946>`_
        formatted geometry.

    Configuration Options:
        - ``coordinate_keys``: ``REQUIRED`` list of keys to convert to a point geometry. Ordering is respected.

    Example Configuration:

    .. code-block:: yaml

        post_processors:
            - name: stac_point_geometry
              inputs:
                coordinate_keys:
                   - lon
                   - lat

    """

    def run(
        self,
        filepath: str,
        source_media: str = "POSIX",
        source_dict: dict = {},
        **kwargs,
    ):

        if source_dict:

            try:

                coordinates = [
                    [float(source_dict[self.coordinate_keys[0]]), float(source_dict[self.coordinate_keys[1]])]
                ]

                if "spatial" not in source_dict:
                    source_dict["spatial"] = {"geometry": {}}

                source_dict["spatial"]["geometry"] = {"type": "Point", "coordinates": coordinates}

            except KeyError:
                LOGGER.warning("Unable to convert to point geometry.", exc_info=True)

        return source_dict


class GeometryLineProcessor(BasePostProcessor):
    """

    Processor Name: ``stac_line_geometry``

    Description:
        Accepts a dictionary of coordinate values and converts to `RFC 7946, <https://tools.ietf.org/html/rfc7946>`_
        formatted geometry.

    Configuration Options:
        - ``coordinate_keys``: ``REQUIRED`` list of keys to convert to line geometry. Ordering is respected.

    Example Configuration:

    .. code-block:: yaml

        post_processors:
            - name: stac_line_geometry
              inputs:
                coordinate_keys:
                -
                  - lon_1
                  - lat_1
                -
                  - lon_2
                  - lat_2

    """

    def run(
        self,
        filepath: str,
        source_media: str = "POSIX",
        source_dict: dict = {},
        **kwargs,
    ):

        if source_dict:

            try:

                coordinates = []

                for coordinate_key in self.coordinate_keys:
                    coordinates.append([
                        [float(source_dict[coordinate_key[0]]), float(source_dict[coordinate_key[1]])]
                    ])

                if "spatial" not in source_dict:
                    source_dict["spatial"] = {"geometry": {}}

                source_dict["spatial"]["geometry"] = {"type": "Line", "coordinates": coordinates}

            except KeyError:
                LOGGER.warning("Unable to convert to a line geometry.", exc_info=True)

        return source_dict


class GeometryPolygonProcessor(BasePostProcessor):
    """

    Processor Name: ``stac_polygon_geometry``

    Description:
        Accepts a dictionary of coordinate values and converts to `RFC 7946, <https://tools.ietf.org/html/rfc7946>`_
        formatted geometry.

    Configuration Options:
        - ``coordinate_keys``: ``REQUIRED`` list of keys to convert to polygon geometry. Ordering is respected.

    Example Configuration:

    .. code-block:: yaml

        post_processors:
            - name: stac_polygon_geometry
              inputs:
                coordinate_keys:
                -
                  - lon_1
                  - lat_1
                -
                  - min_lon_2
                  - max_lat_2
                  - max_lon_2
                  - min_lat_2
                -
                  - lon_3
                  - lat_3
    """

    def run(
        self,
        filepath: str,
        source_media: str = "POSIX",
        source_dict: dict = {},
        **kwargs,
    ):

        if source_dict:

            try:

                coordinates = []

                for coordinate_key in self.coordinate_keys:
                    coordinates.append([
                        [float(source_dict[coordinate_key[0]]), float(source_dict[coordinate_key[1]])]
                    ])
                
                coordinates.append([
                    [float(source_dict[self.coordinate_keys[0][0]]), float(source_dict[self.coordinate_keys[0][1]])]
                ])

                if "spatial" not in source_dict:
                    source_dict["spatial"] = {"geometry": {}}

                source_dict["spatial"]["geometry"] = {"type": "Polygon", "coordinates": coordinates}

            except KeyError:
                LOGGER.warning("Unable to convert to a polygon geometry.", exc_info=True)

        return source_dict


class StringJoinProcessor(BasePostProcessor):
    """

    Processor Name: ``string_join``

    Description:
        Accepts a dictionary. String values are popped from the dictionary and
        are put back into the dictionary with the ``output_key`` specified.

    Configuration Options:
        - ``key_list``: ``REQUIRED`` list of keys to convert to bbox array. Ordering is respected.
        - ``delimiter``: ``REQUIRED`` text delimiter to put between strings
        - ``output_key``: ``REQUIRED`` name of the key you would like to output

    Example Configuration:


    .. code-block:: yaml

        post_processors:
            - method: string_join
              inputs:
                key_list:
                   - year
                   - month
                   - day
                delimiter: "-"
                output_key: datetime

    """

    def run(
        self,
        uri: str,
        source_dict: dict = {},
        **kwargs,
    ):
        if source_dict:

            try:
                string_elements = [str(source_dict.pop(key)) for key in self.key_list]
                source_dict[self.output_key] = self.delimiter.join(string_elements)
            except KeyError:
                LOGGER.warning(f"Unable merge strings. file: {uri}", exc_info=True)

        return source_dict


class DateCombinatorProcessor(BasePostProcessor):
    """

    Processor Name: ``date_combinator``

    Description:
        Used to automatically join date components to create an ISO 8601 date.
        E.g.
        - year (required)
        - month
        - day
        - hour
        - minutes
        - seconds

        .. note::

            If you are only expecting to extract <year>-<month> make sure to include
            a format string. Dateutil.parser.parse will use the current day to fill the
            blank rather than 01. e.g. ``2021-03`` -> ``2021-03-29T00:00:00``. Using format: ``%Y-%m`` will
            result in ``2021-03`` -> ``2021-03-01T00:00:00``.

    Configuration Options:
        - ``destructive``: Whether the keys are removed from the output when combined. ``DEFAULT: true``
        - ``output_key``: Name of the key you would like to output. ``DEFAULT: datetime``
        - ``format``: Format string to parse date to isodate. Date template is: ``${year}-${month}-${day}T${hour}:${minute}:${second}``
          The format string is passed to `datetime.datetime.strptime <https://docs.python.org/3/library/datetime.html#datetime.datetime.strptime>`_

    Example Configuration:

    .. code-block:: yaml

        post_processors:
            - method: date_combinator
              inputs:
                destructive: true
                format: '%Y-%m'
                output_key: datetime

    """

    def run(
        self,
<<<<<<< HEAD
        uri: str,
=======
        filepath: str,
        source_media: str = "POSIX",
>>>>>>> 4f845ba5
        source_dict: Optional[dict] = None,
        **kwargs,
    ):
        if source_dict:

            if not source_dict.get("year"):
                LOGGER.error(
                    f'Unable to use date combinator for file: {uri}. Requires at least "year"'
                )
                return source_dict

            date_format = getattr(self, "format", None)

            if not all(k in source_dict for k in ["year", "month", "day"]):
                if not date_format:
                    LOGGER.error(
                        "Dateutil does not perform as expected without a day. It will use the current day instead of 01."
                        "Make sure to use a format string if only providing %Y-%m"
                    )
                    return source_dict

            # Template the date. safe_substitute allows missing and extra keys.
            date = DATE_TEMPLATE.safe_substitute(**source_dict)

            # Trim the resulting string to remove un-filled template parameters
            try:
                trim_index = date.index("$")
                date = date[0 : trim_index - 1]
            except ValueError:
                # $ not found in date string so fully templated
                ...

            # ISO8601 format the date
            isodate, format_errors = isoformat_date(date, date_format)

            if format_errors:
                LOGGER.warning(
                    f"Error parsing date from file: {uri} with format: {self.format}."
                    "Trying dateutil..."
                )
            if not isodate:
                LOGGER.error(
                    f"Error parsing date from file: {uri}"
                )

            output_key = getattr(self, "output_key", "datetime")
            source_dict[output_key] = isodate or date

            # Clear out keys if destructive
            if getattr(self, "destructive", True):
                for key in ["year", "month", "day", "hour", "minute", "second"]:
                    source_dict.pop(key, None)

        return source_dict


class FacetPrefixProcessor(BasePostProcessor):
    """

    Processor Name: ``facet_prefix``

    Description:
        In some cases, you may wish add a prefix to some or all of the facets
        based on the vocabulary they're from.

    Configuration Options:
        - ``prefix``: Prefix to be added
        - ``terms``: List of terms that require prefix

    Example Configuration:

    .. code-block:: yaml

        post_processors:
            - method: facet_prefix
              inputs:
                prefix:
                  cmip6
                terms:
                    - start_time
                    - model

    """

    def run(
        self,
<<<<<<< HEAD
        uri: str,
=======
        filepath: str,
        source_media: str = "POSIX",
>>>>>>> 4f845ba5
        source_dict: Optional[dict] = None,
        **kwargs,
    ) -> dict:
        output = {}
        if source_dict:

            for k, v in source_dict.items():
                if k in self.terms:
                    output[f"{self.prefix}:{k}"] = v
                else:
                    output[k] = v

        return output<|MERGE_RESOLUTION|>--- conflicted
+++ resolved
@@ -29,12 +29,7 @@
     @abstractmethod
     def run(
         self,
-<<<<<<< HEAD
-        uri: str,
-=======
-        filepath: str,
-        source_media: str = "POSIX",
->>>>>>> 4f845ba5
+        uri: str,
         source_dict: Optional[dict] = None,
         **kwargs,
     ) -> dict:
@@ -68,12 +63,7 @@
 
     def run(
         self,
-<<<<<<< HEAD
-        uri: str,
-=======
-        filepath: str,
-        source_media: str = "POSIX",
->>>>>>> 4f845ba5
+        uri: str,
         source_dict: Optional[dict] = None,
         **kwargs,
     ) -> dict:
@@ -128,12 +118,7 @@
 
     def run(
         self,
-<<<<<<< HEAD
-        uri: str,
-=======
-        filepath: str,
-        source_media: str = "POSIX",
->>>>>>> 4f845ba5
+        uri: str,
         source_dict: Optional[dict] = None,
         **kwargs,
     ) -> dict:
@@ -252,8 +237,7 @@
 
     def run(
         self,
-        filepath: str,
-        source_media: str = "POSIX",
+        uri: str,
         source_dict: dict = {},
         **kwargs,
     ):
@@ -308,8 +292,7 @@
 
     def run(
         self,
-        filepath: str,
-        source_media: str = "POSIX",
+        uri: str,
         source_dict: dict = {},
         **kwargs,
     ):
@@ -371,8 +354,7 @@
 
     def run(
         self,
-        filepath: str,
-        source_media: str = "POSIX",
+        uri: str,
         source_dict: dict = {},
         **kwargs,
     ):
@@ -494,12 +476,7 @@
 
     def run(
         self,
-<<<<<<< HEAD
-        uri: str,
-=======
-        filepath: str,
-        source_media: str = "POSIX",
->>>>>>> 4f845ba5
+        uri: str,
         source_dict: Optional[dict] = None,
         **kwargs,
     ):
@@ -586,12 +563,7 @@
 
     def run(
         self,
-<<<<<<< HEAD
-        uri: str,
-=======
-        filepath: str,
-        source_media: str = "POSIX",
->>>>>>> 4f845ba5
+        uri: str,
         source_dict: Optional[dict] = None,
         **kwargs,
     ) -> dict:
